package main

import (
	"fmt"
	"io/ioutil"

	"gopkg.in/yaml.v2"
)

type Config struct {
	spriteNames       []string
	systemNames       []string
	soundNames        []string
	ignoredSoundNames []string
	pictureNames      []string
	picturePrefixes   []string

	gameName string

	signKey  string
	ipHubKey string
}

type ConfigFile struct {
	IP              string `yaml:"ip"`
	Port            int    `yaml:"port"`
	IndexPath       string `yaml:"index_path"`
	SpRooms         string `yaml:"sp_rooms"`
	BadSounds       string `yaml:"bad_sounds"`
	PictureNames    string `yaml:"picture_names"`
	PicturePrefixes string `yaml:"picture_prefixes"`
	GameName        string `yaml:"game_name"`
	SignKey         string `yaml:"sign_key"`
	IPHubKey        string `yaml:"iphub_key"`
	Database        struct {
		User string `yaml:"user"`
		Pass string `yaml:"pass"`
		Host string `yaml:"host"`
		Name string `yaml:"name"`
	} `yaml:"database"`
	Logging struct {
		File       string `yaml:"file"`
		MaxSize    int    `yaml:"max_size"`
		MaxBackups int    `yaml:"max_backups"`
		MaxAge     int    `yaml:"max_age"`
	} `yaml:"logging"`
}

func parseConfig(file string) ConfigFile {
	yamlFile, err := ioutil.ReadFile(file)
	if err != nil {
		panic(err)
	}

	var config ConfigFile
	err = yaml.Unmarshal(yamlFile, &config)
	if err != nil {
		panic(err)
	}

	if config.IndexPath == "" {
		config.IndexPath = "games/default/index.json"
	}
	if config.IP == "" {
		config.IP = "127.0.0.1"
	}
	if config.Port == 0 {
		config.Port = 8080
	}
	if config.Logging.File == "" {
		config.Logging.File = "server.log"
	}
	if config.Logging.MaxSize == 0 {
		config.Logging.MaxSize = 50 // MB
	}
	if config.Logging.MaxBackups == 0 {
		config.Logging.MaxBackups = 6
	}
	if config.Logging.MaxAge == 0 {
		config.Logging.MaxAge = 28 // Days
	}

	fmt.Printf("%+v\n", config)

	return config
<<<<<<< HEAD
=======
}

type Config struct {
	spriteNames       []string
	systemNames       []string
	soundNames        []string
	ignoredSoundNames []string
	pictureNames      []string
	picturePrefixes   []string

	gameName string

	signKey  []byte
	ipHubKey string

	dbUser string
	dbPass string
	dbHost string
	dbName string
>>>>>>> 5e694221
}<|MERGE_RESOLUTION|>--- conflicted
+++ resolved
@@ -17,7 +17,7 @@
 
 	gameName string
 
-	signKey  string
+	signKey  []byte
 	ipHubKey string
 }
 
@@ -83,26 +83,4 @@
 	fmt.Printf("%+v\n", config)
 
 	return config
-<<<<<<< HEAD
-=======
-}
-
-type Config struct {
-	spriteNames       []string
-	systemNames       []string
-	soundNames        []string
-	ignoredSoundNames []string
-	pictureNames      []string
-	picturePrefixes   []string
-
-	gameName string
-
-	signKey  []byte
-	ipHubKey string
-
-	dbUser string
-	dbPass string
-	dbHost string
-	dbName string
->>>>>>> 5e694221
 }