/*
	Copyright (C) 2021-2022  The YNOproject Developers

	This program is free software: you can redistribute it and/or modify
	it under the terms of the GNU Affero General Public License as published by
	the Free Software Foundation, either version 3 of the License, or
	(at your option) any later version.

	This program is distributed in the hope that it will be useful,
	but WITHOUT ANY WARRANTY; without even the implied warranty of
	MERCHANTABILITY or FITNESS FOR A PARTICULAR PURPOSE.  See the
	GNU Affero General Public License for more details.

	You should have received a copy of the GNU Affero General Public License
	along with this program.  If not, see <http://www.gnu.org/licenses/>.
*/

package server

import (
	"strconv"
	"sync"
)

var (
	rankingsMtx sync.Mutex
)

type RankingCategory struct {
	CategoryId    string               `json:"categoryId"`
	Game          string               `json:"game"`
	SubCategories []RankingSubCategory `json:"subCategories"`
}

type RankingSubCategory struct {
	SubCategoryId string `json:"subCategoryId"`
	Game          string `json:"game"`
	PageCount     int    `json:"pageCount"`
}

type Ranking struct {
	Position   int     `json:"position"`
	Name       string  `json:"name"`
	Rank       int     `json:"rank"`
	Badge      string  `json:"badge"`
	SystemName string  `json:"systemName"`
	ValueInt   int     `json:"valueInt"`
	ValueFloat float32 `json:"valueFloat"`
}

func initRankings() {
	var rankingCategories []*RankingCategory

	if len(badges) > 0 {
		bpCategory := &RankingCategory{CategoryId: "bp"}
		rankingCategories = append(rankingCategories, bpCategory)

		badgeCountCategory := &RankingCategory{CategoryId: "badgeCount"}
		rankingCategories = append(rankingCategories, badgeCountCategory)

		bpCategory.SubCategories = append(bpCategory.SubCategories, RankingSubCategory{SubCategoryId: "all"})
		badgeCountCategory.SubCategories = append(badgeCountCategory.SubCategories, RankingSubCategory{SubCategoryId: "all"})

		if _, ok := badges[serverConfig.GameName]; ok {
			// Use Yume 2kki server to update badge data
			if serverConfig.GameName == "2kki" {
				// Badge records needed for determining badge game
				writeGameBadges()
				updatePlayerBadgeSlotCounts("")
			}
			bpCategory.SubCategories = append(bpCategory.SubCategories, RankingSubCategory{SubCategoryId: serverConfig.GameName, Game: serverConfig.GameName})
			badgeCountCategory.SubCategories = append(badgeCountCategory.SubCategories, RankingSubCategory{SubCategoryId: serverConfig.GameName, Game: serverConfig.GameName})
		}
	}

	eventPeriods, err := getEventPeriodData()
	if err != nil {
		writeErrLog("SERVER", "exp", err.Error())
	} else if len(eventPeriods) > 0 {
		expCategory := &RankingCategory{CategoryId: "exp", Game: serverConfig.GameName}
		rankingCategories = append(rankingCategories, expCategory)

		if len(eventPeriods) > 1 {
			expCategory.SubCategories = append(expCategory.SubCategories, RankingSubCategory{SubCategoryId: "all", Game: serverConfig.GameName})
		}
		for _, eventPeriod := range eventPeriods {
			expCategory.SubCategories = append(expCategory.SubCategories, RankingSubCategory{SubCategoryId: strconv.Itoa(eventPeriod.PeriodOrdinal), Game: serverConfig.GameName})
		}

		eventLocationCountCategory := &RankingCategory{CategoryId: "eventLocationCount", Game: serverConfig.GameName}
		rankingCategories = append(rankingCategories, eventLocationCountCategory)

		if len(eventPeriods) > 1 {
			eventLocationCountCategory.SubCategories = append(eventLocationCountCategory.SubCategories, RankingSubCategory{SubCategoryId: "all", Game: serverConfig.GameName})
		}
		for _, eventPeriod := range eventPeriods {
			eventLocationCountCategory.SubCategories = append(eventLocationCountCategory.SubCategories, RankingSubCategory{SubCategoryId: strconv.Itoa(eventPeriod.PeriodOrdinal), Game: serverConfig.GameName})
		}

		freeEventLocationCountCategory := &RankingCategory{CategoryId: "freeEventLocationCount", Game: serverConfig.GameName}
		rankingCategories = append(rankingCategories, freeEventLocationCountCategory)

		if len(eventPeriods) > 1 {
			freeEventLocationCountCategory.SubCategories = append(freeEventLocationCountCategory.SubCategories, RankingSubCategory{SubCategoryId: "all", Game: serverConfig.GameName})
		}
		for _, eventPeriod := range eventPeriods {
			freeEventLocationCountCategory.SubCategories = append(freeEventLocationCountCategory.SubCategories, RankingSubCategory{SubCategoryId: strconv.Itoa(eventPeriod.PeriodOrdinal), Game: serverConfig.GameName})
		}

		eventLocationCompletionCategory := &RankingCategory{CategoryId: "eventLocationCompletion", Game: serverConfig.GameName}
		rankingCategories = append(rankingCategories, eventLocationCompletionCategory)

		if len(eventPeriods) > 1 {
			eventLocationCompletionCategory.SubCategories = append(eventLocationCompletionCategory.SubCategories, RankingSubCategory{SubCategoryId: "all", Game: serverConfig.GameName})
		}
		for _, eventPeriod := range eventPeriods {
			eventLocationCompletionCategory.SubCategories = append(eventLocationCompletionCategory.SubCategories, RankingSubCategory{SubCategoryId: strconv.Itoa(eventPeriod.PeriodOrdinal), Game: serverConfig.GameName})
		}

		eventVmCountCategory := &RankingCategory{CategoryId: "eventVmCount", Game: serverConfig.GameName}
		rankingCategories = append(rankingCategories, eventVmCountCategory)

		for _, eventPeriod := range eventPeriods {
			if eventPeriod.EnableVms {
				eventVmCountCategory.SubCategories = append(eventVmCountCategory.SubCategories, RankingSubCategory{SubCategoryId: strconv.Itoa(eventPeriod.PeriodOrdinal), Game: serverConfig.GameName})
			}
		}

		if len(eventVmCountCategory.SubCategories) > 1 {
			eventVmCountCategory.SubCategories = append([]RankingSubCategory{{SubCategoryId: "all", Game: serverConfig.GameName}}, eventVmCountCategory.SubCategories...)
		}
	}

	if serverConfig.GameName == "2kki" {
		timeTrialMapIds, err := getTimeTrialMapIds()
		if err != nil {
			writeErrLog("SERVER", "timeTrial", err.Error())
		} else if len(timeTrialMapIds) > 0 {
			timeTrialCategory := &RankingCategory{CategoryId: "timeTrial", Game: serverConfig.GameName}
			rankingCategories = append(rankingCategories, timeTrialCategory)

			for _, mapId := range timeTrialMapIds {
				timeTrialCategory.SubCategories = append(timeTrialCategory.SubCategories, RankingSubCategory{SubCategoryId: strconv.Itoa(mapId), Game: serverConfig.GameName})
			}
		}
	}

	gameMinigameIds, err := getGameMinigameIds()
	if err != nil {
		writeErrLog("SERVER", "minigame", err.Error())
	} else {
		minigameCategory := &RankingCategory{CategoryId: "minigame", Game: serverConfig.GameName}
		rankingCategories = append(rankingCategories, minigameCategory)

		for _, minigameId := range gameMinigameIds {
			minigameCategory.SubCategories = append(minigameCategory.SubCategories, RankingSubCategory{SubCategoryId: minigameId, Game: serverConfig.GameName})
		}
	}

	for c, category := range rankingCategories {
		err := writeRankingCategory(category.CategoryId, category.Game, c)
		if err != nil {
			writeErrLog("SERVER", category.CategoryId, err.Error())
			continue
		}
		for sc, subCategory := range category.SubCategories {
			err = writeRankingSubCategory(category.CategoryId, subCategory.SubCategoryId, subCategory.Game, sc)
			if err != nil {
				writeErrLog("SERVER", category.CategoryId+"/"+subCategory.SubCategoryId, err.Error())
			}
		}
	}

	scheduler.Every(15).Minute().Do(func() {
		defer rankingsMtx.Unlock()

		rankingsMtx.Lock()

		for _, category := range rankingCategories {
			for _, subCategory := range category.SubCategories {
				// Use Yume 2kki server to update 'all' rankings
				if subCategory.SubCategoryId == "all" && serverConfig.GameName != "2kki" {
					continue
				}
				err := updateRankingEntries(category.CategoryId, subCategory.SubCategoryId)
				if err != nil {
					writeErrLog("SERVER", category.CategoryId+"/"+subCategory.SubCategoryId, err.Error())
				}
			}
		}
<<<<<<< HEAD

		err := updatePlayerMedals()
		if err != nil {
			writeErrLog("SERVER", "medals", err.Error())
		}

		rankingsMtx.Unlock()
=======
>>>>>>> e95a3d84
	})
}<|MERGE_RESOLUTION|>--- conflicted
+++ resolved
@@ -188,15 +188,10 @@
 				}
 			}
 		}
-<<<<<<< HEAD
 
 		err := updatePlayerMedals()
 		if err != nil {
 			writeErrLog("SERVER", "medals", err.Error())
 		}
-
-		rankingsMtx.Unlock()
-=======
->>>>>>> e95a3d84
 	})
 }