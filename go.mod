module orbs

go 1.16

<<<<<<< HEAD
require github.com/gorilla/websocket v1.4.2
=======
require (
	github.com/gorilla/websocket v1.4.2
	gopkg.in/natefinch/lumberjack.v2 v2.0.0 // indirect
)
>>>>>>> 4b622ac6
<|MERGE_RESOLUTION|>--- conflicted
+++ resolved
@@ -2,11 +2,7 @@
 
 go 1.16
 
-<<<<<<< HEAD
-require github.com/gorilla/websocket v1.4.2
-=======
 require (
 	github.com/gorilla/websocket v1.4.2
 	gopkg.in/natefinch/lumberjack.v2 v2.0.0 // indirect
-)
->>>>>>> 4b622ac6
+)